--- conflicted
+++ resolved
@@ -31,10 +31,6 @@
   as categorical accuracy, fg_precision, etc.) must be manually specified.
 
 0.1.4 (2019-03-02)
-<<<<<<< HEAD
------------------
-* Minor changes over 0.1.3, including ability to set a pre-specified set of GPUs to cycle in mp cv_experiment
-=======
 ------------------
 * Minor changes over 0.1.3, including ability to set a pre-specified set of
   GPUs to cycle in mp cv_experiment
@@ -63,5 +59,4 @@
   manually setting the __VERSION__ variable to the current software version in
   the hyperparamter file of the project (not recommended, instead, downgrade
   to a previous version by running 'git checkout v<VERSION>' inside the
-  MultiPlanarUNet code folder).
->>>>>>> eb360f06
+  MultiPlanarUNet code folder).